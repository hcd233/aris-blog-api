--- conflicted
+++ resolved
@@ -4,7 +4,7 @@
 package model
 
 import (
-	"time"
+	"database/sql"
 
 	"gorm.io/gorm"
 )
@@ -81,19 +81,6 @@
 //	@update 2024-06-22 09:36:22
 type User struct {
 	gorm.Model
-<<<<<<< HEAD
-	ID           uint       `json:"id" gorm:"column:id;primary_key;auto_increment;comment:用户ID"`
-	Name         string     `json:"name" gorm:"column:name;unique;not null;comment:用户名"`
-	Email        string     `json:"email" gorm:"column:email;unique;not null;comment:邮箱"`
-	Avatar       string     `json:"avatar" gorm:"column:avatar;not null;comment:头像"`
-	Permission   Permission `json:"permission" gorm:"column:permission;not null;default:'general';comment:权限"`
-	LastLogin    time.Time  `json:"last_login" gorm:"column:last_login;not null;default:CURRENT_TIMESTAMP(3);comment:最后登录时间"`
-	GithubBindID string     `json:"-" gorm:"unique;comment:Github绑定ID"`
-	LLMQuota     Quota      `json:"llm_quota" gorm:"column:llm_quota;not null;default:0;comment:LLM配额"`
-	Articles     []Article  `json:"articles" gorm:"foreignKey:UserID"`
-	Categories   []Category `json:"categories" gorm:"foreignKey:UserID"`
-	Tags         []Tag      `json:"tags" gorm:"foreignKey:CreatedBy"`
-=======
 	ID           uint         `json:"id" gorm:"column:id;primary_key;auto_increment;comment:用户ID"`
 	Name         string       `json:"name" gorm:"column:name;unique;not null;comment:用户名"`
 	Email        string       `json:"email" gorm:"column:email;unique;not null;comment:邮箱"`
@@ -105,7 +92,6 @@
 	Articles     []Article    `json:"articles" gorm:"foreignKey:UserID"`
 	Categories   []Category   `json:"categories" gorm:"foreignKey:UserID"`
 	Tags         []Tag        `json:"tags" gorm:"foreignKey:CreatedBy"`
->>>>>>> 1a3ba970
 }
 
 // GetBasicInfo 获取用户基本信息
